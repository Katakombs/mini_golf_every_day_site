{
  "videos": [
    {
      "video_id": "7527819522535984397",
      "title": "Day 190. Suitcases.    #minigolfeveryday #minigolf #puttputt #golftok...",
      "upload_date": "20250716",
      "url": "https://www.tiktok.com/@minigolfeveryday/video/7527819522535984397"
    },
    {
      "video_id": "7527490245793729847",
      "title": "Day 189. Funnel reprise.  #minigolfeveryday #minigolf #puttputt #golf...",
      "upload_date": "20250716",
      "url": "https://www.tiktok.com/@minigolfeveryday/video/7527490245793729847"
    },
    {
      "video_id": "7527108548308798733",
<<<<<<< HEAD
      "title": "Day 188. Corner.  #minigolfeveryday #minigolf #golf #office #golftok ",
=======
      "title": "Day 188. Corner.  #minigolfeveryday #minigolf #golf #office #golftok",
>>>>>>> 832c7f6f
      "upload_date": "20250715",
      "url": "https://www.tiktok.com/@minigolfeveryday/video/7527108548308798733"
    },
    {
      "video_id": "7526756456385826062",
      "title": "Day 187. Cheers to 10 years!  #minigolfeveryday #minigolf #everyday #...",
      "upload_date": "20250714",
      "url": "https://www.tiktok.com/@minigolfeveryday/video/7526756456385826062"
    },
    {
      "video_id": "7526200732681325837",
      "title": "Day 186. Time is a construct.  #minigolfeveryday #minigolf #everyday ...",
      "upload_date": "20250712",
      "url": "https://www.tiktok.com/@minigolfeveryday/video/7526200732681325837"
    },
    {
      "video_id": "7525544472994696462",
      "title": "Day 185. Down under.  #minigolfeveryday #minigolf #everyday #puttputt...",
      "upload_date": "20250710",
      "url": "https://www.tiktok.com/@minigolfeveryday/video/7525544472994696462"
    },
    {
      "video_id": "7525183887849311543",
      "title": "Day 184. Change of scenery.  #minigolfeveryday #minigolf #everyday #p...",
      "upload_date": "20250709",
      "url": "https://www.tiktok.com/@minigolfeveryday/video/7525183887849311543"
    },
    {
      "video_id": "7524795631584447757",
      "title": "Day 183. Skate ramp (kinda).  #minigolfeveryday #minigolf #everyday #...",
      "upload_date": "20250708",
      "url": "https://www.tiktok.com/@minigolfeveryday/video/7524795631584447757"
    },
    {
      "video_id": "7524434734013844749",
<<<<<<< HEAD
      "title": "Day 182. 4th? 6th? Who\u2019s counting? #minigolfeveryday #minigolf #every...",
=======
      "title": "Day 182. 4th? 6th? Who’s counting? #minigolfeveryday #minigolf #every...",
>>>>>>> 832c7f6f
      "upload_date": "20250707",
      "url": "https://www.tiktok.com/@minigolfeveryday/video/7524434734013844749"
    },
    {
      "video_id": "7524061825164479799",
      "title": "Day 181. Balance.  #minigolfeveryday #minigolf #everyday #puttputt #f...",
      "upload_date": "20250706",
      "url": "https://www.tiktok.com/@minigolfeveryday/video/7524061825164479799"
    },
    {
      "video_id": "7523682772725124366",
      "title": "Day 180. Viva la revoluci\u00f3n! #minigolfeveryday #minigolf #everyday #p...",
      "upload_date": "20250705",
      "url": "https://www.tiktok.com/@minigolfeveryday/video/7523682772725124366"
    },
    {
      "video_id": "7523382073504075022",
      "title": "Day 179. Eponymous treats.  #minigolfeveryday #minigolf #everyday #pu...",
      "upload_date": "20250705",
      "url": "https://www.tiktok.com/@minigolfeveryday/video/7523382073504075022"
    },
    {
      "video_id": "7522955100550204685",
      "title": "Day 178. Queen.  #minigolfeveryday #minigolf #everyday #puttputt #fyp...",
      "upload_date": "20250703",
      "url": "https://www.tiktok.com/@minigolfeveryday/video/7522955100550204685"
    },
    {
      "video_id": "7522583834320260365",
      "title": "Day 177. Crisps.  #minigolfeveryday #minigolf #everyday #puttputt #fy...",
      "upload_date": "20250702",
      "url": "https://www.tiktok.com/@minigolfeveryday/video/7522583834320260365"
    },
    {
      "video_id": "7522193369712364813",
      "title": "Day 176. Lights.  #minigolfeveryday #minigolf #everyday #puttputt #fy...",
      "upload_date": "20250701",
      "url": "https://www.tiktok.com/@minigolfeveryday/video/7522193369712364813"
    },
    {
      "video_id": "7521882226938744119",
      "title": "Day 175. Driveway run.  #minigolfeveryday #minigolf #everyday #puttpu...",
      "upload_date": "20250630",
      "url": "https://www.tiktok.com/@minigolfeveryday/video/7521882226938744119"
    },
    {
      "video_id": "7521516808671710519",
      "title": "Day 174. Food fun.  #minigolfeveryday #minigolf #everyday #puttputt #...",
      "upload_date": "20250629",
      "url": "https://www.tiktok.com/@minigolfeveryday/video/7521516808671710519"
    },
    {
      "video_id": "7521176390096424247",
      "title": "Day 173. Post-show hotel putt.  #minigolfeveryday #minigolf #everyday...",
      "upload_date": "20250629",
      "url": "https://www.tiktok.com/@minigolfeveryday/video/7521176390096424247"
    },
    {
      "video_id": "7520792307759648055",
      "title": "Day 172. Getting crafty.  #minigolfeveryday #minigolf #everyday #putt...",
      "upload_date": "20250628",
      "url": "https://www.tiktok.com/@minigolfeveryday/video/7520792307759648055"
    },
    {
      "video_id": "7520341083860061454",
      "title": "Day 171. Happy Birthday (to me)! #minigolfeveryday #minigolf #everyda...",
      "upload_date": "20250626",
      "url": "https://www.tiktok.com/@minigolfeveryday/video/7520341083860061454"
    },
    {
      "video_id": "7519988784516123918",
      "title": "Day 170. Happy Birthday! #minigolfeveryday #minigolf #everyday #puttp...",
      "upload_date": "20250625",
      "url": "https://www.tiktok.com/@minigolfeveryday/video/7519988784516123918"
    },
    {
      "video_id": "7519618835645893943",
      "title": "Day 169. Hot enough for ya? #minigolfeveryday #minigolf #everyday #pu...",
      "upload_date": "20250624",
      "url": "https://www.tiktok.com/@minigolfeveryday/video/7519618835645893943"
    },
    {
      "video_id": "7519234729237957901",
      "title": "Day 168. American Sunday.  #minigolfeveryday #minigolf #everyday #put...",
      "upload_date": "20250623",
      "url": "https://www.tiktok.com/@minigolfeveryday/video/7519234729237957901"
    },
    {
      "video_id": "7518886602458844430",
      "title": "Day 167. Festa! #minigolfeveryday #minigolf #everyday #puttputt #fyp ...",
      "upload_date": "20250622",
      "url": "https://www.tiktok.com/@minigolfeveryday/video/7518886602458844430"
    },
    {
      "video_id": "7518510635437542711",
      "title": "Day 166. Merch.  #minigolfeveryday #minigolf #everyday #puttputt #fyp...",
      "upload_date": "20250621",
      "url": "https://www.tiktok.com/@minigolfeveryday/video/7518510635437542711"
    },
    {
      "video_id": "7518129001257323831",
      "title": "Day 165. Storm\u2019s a-brewin.  #minigolfeveryday #minigolf #everyday #pu...",
      "upload_date": "20250620",
      "url": "https://www.tiktok.com/@minigolfeveryday/video/7518129001257323831"
    },
    {
      "video_id": "7517718390451096846",
      "title": "Day 164. My glasses!  #minigolfeveryday #minigolf #everyday #puttputt...",
      "upload_date": "20250619",
      "url": "https://www.tiktok.com/@minigolfeveryday/video/7517718390451096846"
    },
    {
      "video_id": "7517461554997054734",
      "title": "Day 163. New monument.  #minigolfeveryday #minigolf #everyday #puttpu...",
      "upload_date": "20250619",
      "url": "https://www.tiktok.com/@minigolfeveryday/video/7517461554997054734"
    },
    {
      "video_id": "7516914507663330573",
      "title": "Day 162. Monday.  #minigolfeveryday #minigolf #everyday #puttputt #fy...",
      "upload_date": "20250617",
      "url": "https://www.tiktok.com/@minigolfeveryday/video/7516914507663330573"
    },
    {
      "video_id": "7516345442758577454",
      "title": "",
      "upload_date": "20250616",
      "url": "https://www.tiktok.com/@minigolfeveryday/video/7516345442758577454"
    },
    {
      "video_id": "7515968349596159275",
      "title": "Day 160. Flag Day.  #minigolfeveryday #minigolf #everyday #puttputt #...",
      "upload_date": "20250615",
      "url": "https://www.tiktok.com/@minigolfeveryday/video/7515968349596159275"
    },
    {
      "video_id": "7515599136482430254",
      "title": "Day 159. Building.  #minigolfeveryday #minigolf #everyday #puttputt #...",
      "upload_date": "20250614",
      "url": "https://www.tiktok.com/@minigolfeveryday/video/7515599136482430254"
    },
    {
      "video_id": "7515160951574842667",
      "title": "Day 158. Editing fun.  #minigolfeveryday #minigolf #everyday #puttput...",
      "upload_date": "20250612",
      "url": "https://www.tiktok.com/@minigolfeveryday/video/7515160951574842667"
    },
    {
      "video_id": "7514864210807983406",
      "title": "Day 157. Dam.  #minigolfeveryday #minigolf #everyday #puttputt #fyp #...",
      "upload_date": "20250612",
      "url": "https://www.tiktok.com/@minigolfeveryday/video/7514864210807983406"
    },
    {
      "video_id": "7514503639554198826",
      "title": "Day 156. Vote! #minigolfeveryday #minigolf #everyday #puttputt #fyp #...",
      "upload_date": "20250611",
      "url": "https://www.tiktok.com/@minigolfeveryday/video/7514503639554198826"
    },
    {
      "video_id": "7514122934424800555",
      "title": "Day 155. Guitar.  #minigolfeveryday #minigolf #everyday #puttputt #fy...",
      "upload_date": "20250610",
      "url": "https://www.tiktok.com/@minigolfeveryday/video/7514122934424800555"
    },
    {
      "video_id": "7513756596833357099",
      "title": "Day 154. Space Adventure.  #minigolfeveryday #minigolf #everyday #put...",
      "upload_date": "20250609",
      "url": "https://www.tiktok.com/@minigolfeveryday/video/7513756596833357099"
    },
    {
      "video_id": "7513388481281035566",
      "title": "Day 153. Inception.  #minigolfeveryday #minigolf #everyday #puttputt ...",
      "upload_date": "20250608",
      "url": "https://www.tiktok.com/@minigolfeveryday/video/7513388481281035566"
    },
    {
      "video_id": "7512980398356303146",
      "title": "Day 152. I tried.  #minigolfeveryday #minigolf #everyday #puttputt #f...",
      "upload_date": "20250606",
      "url": "https://www.tiktok.com/@minigolfeveryday/video/7512980398356303146"
    },
    {
      "video_id": "7512557659380469038",
      "title": "Day 151. Keep dreaming.  #minigolfeveryday #minigolf #everyday #puttp...",
      "upload_date": "20250605",
      "url": "https://www.tiktok.com/@minigolfeveryday/video/7512557659380469038"
    },
    {
      "video_id": "7512135372537646378",
      "title": "Day 150. Coffee ramp.  #minigolfeveryday #minigolf #everyday #puttput...",
      "upload_date": "20250604",
      "url": "https://www.tiktok.com/@minigolfeveryday/video/7512135372537646378"
    },
    {
      "video_id": "7511865094972919086",
      "title": "Day 149. Happy pride.  #minigolfeveryday #minigolf #everyday #puttput...",
      "upload_date": "20250603",
      "url": "https://www.tiktok.com/@minigolfeveryday/video/7511865094972919086"
    },
    {
      "video_id": "7511493588912524586",
      "title": "Day 148. Groceries.  #minigolfeveryday #minigolf #everyday #puttputt ...",
      "upload_date": "20250602",
      "url": "https://www.tiktok.com/@minigolfeveryday/video/7511493588912524586"
    },
    {
      "video_id": "7511071325667036458",
      "title": "Day 147. Putt Shack.  #minigolfeveryday #minigolf #everyday #puttputt...",
      "upload_date": "20250601",
      "url": "https://www.tiktok.com/@minigolfeveryday/video/7511071325667036458"
    },
    {
      "video_id": "7510758443884629294",
      "title": "Day 146. Pre-show putt.  #minigolfeveryday #minigolf #everyday #puttp...",
      "upload_date": "20250531",
      "url": "https://www.tiktok.com/@minigolfeveryday/video/7510758443884629294"
    },
    {
      "video_id": "7510445053937061162",
      "title": "Day 145. Parking garage.  #minigolfeveryday #minigolf #everyday #putt...",
      "upload_date": "20250531",
      "url": "https://www.tiktok.com/@minigolfeveryday/video/7510445053937061162"
    },
    {
      "video_id": "7510061327323270442",
      "title": "Day 144. The office.  #minigolfeveryday #minigolf #everyday #puttputt...",
      "upload_date": "20250530",
      "url": "https://www.tiktok.com/@minigolfeveryday/video/7510061327323270442"
    },
    {
      "video_id": "7509566117145365803",
      "title": "Day 143. Lucky cricket.  #minigolfeveryday #minigolf #everyday #puttp...",
      "upload_date": "20250528",
      "url": "https://www.tiktok.com/@minigolfeveryday/video/7509566117145365803"
    },
    {
      "video_id": "7508926831806942510",
      "title": "Day 142. Bikes! #minigolfeveryday #minigolf #everyday #puttputt #fyp ...",
      "upload_date": "20250527",
      "url": "https://www.tiktok.com/@minigolfeveryday/video/7508926831806942510"
    },
    {
      "video_id": "7508551958538685742",
      "title": "Day 141. Uke.  #minigolfeveryday #minigolf #everyday #puttputt #fyp #...",
      "upload_date": "20250526",
      "url": "https://www.tiktok.com/@minigolfeveryday/video/7508551958538685742"
    },
    {
      "video_id": "7508152122576293162",
      "title": "Day 140. Epic.  #minigolfeveryday #minigolf #everyday #puttputt #fyp ...",
      "upload_date": "20250524",
      "url": "https://www.tiktok.com/@minigolfeveryday/video/7508152122576293162"
    },
    {
      "video_id": "7507719475265883435",
      "title": "Day 139. I\u2019m over the cold (and rain).  #minigolfeveryday #minigolf #...",
      "upload_date": "20250523",
      "url": "https://www.tiktok.com/@minigolfeveryday/video/7507719475265883435"
    },
    {
      "video_id": "7507376188898233643",
      "title": "Day 138. Need inspo.  #minigolfeveryday #minigolf #everyday #puttputt...",
      "upload_date": "20250522",
      "url": "https://www.tiktok.com/@minigolfeveryday/video/7507376188898233643"
    },
    {
      "video_id": "7506971993544199466",
      "title": "Day 137. May showers? #minigolfeveryday #minigolf #everyday #puttputt...",
      "upload_date": "20250521",
      "url": "https://www.tiktok.com/@minigolfeveryday/video/7506971993544199466"
    },
    {
      "video_id": "7506611357911977258",
      "title": "Day 136. Pizza night.  #minigolfeveryday #minigolf #everyday #puttput...",
      "upload_date": "20250520",
      "url": "https://www.tiktok.com/@minigolfeveryday/video/7506611357911977258"
    },
    {
      "video_id": "7506161062421597483",
      "title": "Day 135. Friday fun.  #minigolfeveryday #minigolf #everyday #puttputt...",
      "upload_date": "20250519",
      "url": "https://www.tiktok.com/@minigolfeveryday/video/7506161062421597483"
    },
    {
      "video_id": "7505557346257702190",
      "title": "Day 134. Eurovision! #minigolfeveryday #minigolf #everyday #puttputt ...",
      "upload_date": "20250517",
      "url": "https://www.tiktok.com/@minigolfeveryday/video/7505557346257702190"
    },
    {
      "video_id": "7505142174795762987",
      "title": "Day 133. Pro skater.  #minigolfeveryday #minigolf #everyday #puttputt...",
      "upload_date": "20250516",
      "url": "https://www.tiktok.com/@minigolfeveryday/video/7505142174795762987"
    },
    {
      "video_id": "7504810155725327646",
      "title": "Day 132. Uphill.  #minigolfeveryday #minigolf #everyday #puttputt #fy...",
      "upload_date": "20250515",
      "url": "https://www.tiktok.com/@minigolfeveryday/video/7504810155725327646"
    },
    {
      "video_id": "7504370971172703531",
      "title": "Day 131. Flip cup.  #minigolfeveryday #minigolf #everyday #puttputt #...",
      "upload_date": "20250514",
      "url": "https://www.tiktok.com/@minigolfeveryday/video/7504370971172703531"
    },
    {
      "video_id": "7503964700774845742",
      "title": "Day 130. Making moves.  #minigolfeveryday #minigolf #everyday #puttpu...",
      "upload_date": "20250513",
      "url": "https://www.tiktok.com/@minigolfeveryday/video/7503964700774845742"
    },
    {
      "video_id": "7503659047510461738",
      "title": "Day 129. Rocky road.  #minigolfeveryday #minigolf #everyday #puttputt...",
      "upload_date": "20250512",
      "url": "https://www.tiktok.com/@minigolfeveryday/video/7503659047510461738"
    },
    {
      "video_id": "7503356487524207918",
      "title": "Day 128. Happy Mother\u2019s Day! #minigolfeveryday #minigolf #everyday #p...",
      "upload_date": "20250512",
      "url": "https://www.tiktok.com/@minigolfeveryday/video/7503356487524207918"
    },
    {
      "video_id": "7502946897225714990",
      "title": "Day 127. National Miniature Golf Day! #minigolfeveryday #minigolf #ev...",
      "upload_date": "20250510",
      "url": "https://www.tiktok.com/@minigolfeveryday/video/7502946897225714990"
    },
    {
      "video_id": "7502526160778153259",
      "title": "Day 126. Caution:rain.  #minigolfeveryday #minigolf #everyday #puttpu...",
      "upload_date": "20250509",
      "url": "https://www.tiktok.com/@minigolfeveryday/video/7502526160778153259"
    },
    {
      "video_id": "7502157860877454638",
      "title": "Day 125. Tick tock.  #minigolfeveryday #minigolf #everyday #puttputt ...",
      "upload_date": "20250508",
      "url": "https://www.tiktok.com/@minigolfeveryday/video/7502157860877454638"
    },
    {
      "video_id": "7501779446635056427",
      "title": "Day 124. Eurovision Hype! #minigolfeveryday #minigolf #everyday #putt...",
      "upload_date": "20250507",
      "url": "https://www.tiktok.com/@minigolfeveryday/video/7501779446635056427"
    },
    {
      "video_id": "7501475463056002350",
      "title": "Day 123. Revenge or something.  #minigolfeveryday #minigolf #everyday...",
      "upload_date": "20250506",
      "url": "https://www.tiktok.com/@minigolfeveryday/video/7501475463056002350"
    },
    {
      "video_id": "7501054053233872174",
      "title": "Day 122. Mirror, mirror.  #minigolfeveryday #minigolf #everyday #putt...",
      "upload_date": "20250505",
      "url": "https://www.tiktok.com/@minigolfeveryday/video/7501054053233872174"
    },
    {
      "video_id": "7500747861936852270",
      "title": "Day 121. May the fourth be with you! #minigolfeveryday #minigolf #eve...",
      "upload_date": "20250505",
      "url": "https://www.tiktok.com/@minigolfeveryday/video/7500747861936852270"
    },
    {
      "video_id": "7500367950772227374",
      "title": "Day 120. Home for the summer.  #minigolfeveryday #minigolf #everyday ...",
      "upload_date": "20250503",
      "url": "https://www.tiktok.com/@minigolfeveryday/video/7500367950772227374"
    },
    {
      "video_id": "7500001094438014254",
      "title": "Day 119. Assist.  #minigolfeveryday #minigolf #everyday #puttputt #fy...",
      "upload_date": "20250502",
      "url": "https://www.tiktok.com/@minigolfeveryday/video/7500001094438014254"
    },
    {
      "video_id": "7499620973876940074",
      "title": "Day 118. Coffee! #minigolfeveryday #minigolf #everyday #puttputt #fyp...",
      "upload_date": "20250501",
      "url": "https://www.tiktok.com/@minigolfeveryday/video/7499620973876940074"
    },
    {
      "video_id": "7499205047851470123",
      "title": "Day 117. Kitchen shot.  #minigolfeveryday #minigolf #everyday #puttpu...",
      "upload_date": "20250430",
      "url": "https://www.tiktok.com/@minigolfeveryday/video/7499205047851470123"
    },
    {
      "video_id": "7498823573042253099",
      "title": "Day 116. Back to work.  #minigolfeveryday #minigolf #everyday #puttpu...",
      "upload_date": "20250429",
      "url": "https://www.tiktok.com/@minigolfeveryday/video/7498823573042253099"
    },
    {
      "video_id": "7498447319310830891",
      "title": "Day 115. Best fest? Best fest! #minigolfeveryday #minigolf #everyday ...",
      "upload_date": "20250428",
      "url": "https://www.tiktok.com/@minigolfeveryday/video/7498447319310830891"
    },
    {
      "video_id": "7498095062664924459",
      "title": "Day 114. Ska and sword, pt. 2. #minigolfeveryday #minigolf #everyday ...",
      "upload_date": "20250427",
      "url": "https://www.tiktok.com/@minigolfeveryday/video/7498095062664924459"
    },
    {
      "video_id": "7497786178167442734",
      "title": "Day 113. Ska and sword, pt. 1.  #minigolfeveryday #minigolf #everyday...",
      "upload_date": "20250427",
      "url": "https://www.tiktok.com/@minigolfeveryday/video/7497786178167442734"
    },
    {
      "video_id": "7497367264610635050",
      "title": "Day 112. Earth Day = Every Day #minigolfeveryday #minigolf #everyday ...",
      "upload_date": "20250425",
      "url": "https://www.tiktok.com/@minigolfeveryday/video/7497367264610635050"
    },
    {
      "video_id": "7496919675666730282",
      "title": "Day 111. Crafty tunnel.  #minigolfeveryday #minigolf #everyday #puttp...",
      "upload_date": "20250424",
      "url": "https://www.tiktok.com/@minigolfeveryday/video/7496919675666730282"
    },
    {
      "video_id": "7496509877649558826",
      "title": "Day 110. Admin professional day! #minigolfeveryday #minigolf #everyda...",
      "upload_date": "20250423",
      "url": "https://www.tiktok.com/@minigolfeveryday/video/7496509877649558826"
    },
    {
      "video_id": "7496231161530780974",
      "title": "Day 109. Spring has sprung.  #minigolfeveryday #minigolf #everyday #p...",
      "upload_date": "20250422",
      "url": "https://www.tiktok.com/@minigolfeveryday/video/7496231161530780974"
    },
    {
      "video_id": "7495863487030136110",
      "title": "Day 108. Morning prep.  #minigolfeveryday #minigolf #everyday #puttpu...",
      "upload_date": "20250421",
      "url": "https://www.tiktok.com/@minigolfeveryday/video/7495863487030136110"
    },
    {
      "video_id": "7495444501431913774",
      "title": "Day 107. Happy Easter! #minigolfeveryday #minigolf #everyday #puttput...",
      "upload_date": "20250420",
      "url": "https://www.tiktok.com/@minigolfeveryday/video/7495444501431913774"
    },
    {
      "video_id": "7495148458416835886",
      "title": "Day 106. Getting ready.  #minigolfeveryday #minigolf #everyday #puttp...",
      "upload_date": "20250419",
      "url": "https://www.tiktok.com/@minigolfeveryday/video/7495148458416835886"
    },
    {
      "video_id": "7494808379315997995",
      "title": "Day 105. Red panda.  #minigolfeveryday #minigolf #everyday #puttputt ...",
      "upload_date": "20250419",
      "url": "https://www.tiktok.com/@minigolfeveryday/video/7494808379315997995"
    },
    {
      "video_id": "7494383903466179882",
      "title": "Day 104. Perspective.  #minigolfeveryday #minigolf #everyday #puttput...",
      "upload_date": "20250417",
      "url": "https://www.tiktok.com/@minigolfeveryday/video/7494383903466179882"
    },
    {
      "video_id": "7494056658147036459",
      "title": "Day 103. Avocados at law. #minigolfeveryday #minigolf #everyday #putt...",
      "upload_date": "20250416",
      "url": "https://www.tiktok.com/@minigolfeveryday/video/7494056658147036459"
    },
    {
      "video_id": "7493645367486205230",
      "title": "Day 102. U-turn.  #minigolfeveryday #minigolf #everyday #puttputt #fy...",
      "upload_date": "20250415",
      "url": "https://www.tiktok.com/@minigolfeveryday/video/7493645367486205230"
    },
    {
      "video_id": "7493311533964086574",
      "title": "Day 101. Sure, why not? #minigolfeveryday #minigolf #everyday #puttpu...",
      "upload_date": "20250414",
      "url": "https://www.tiktok.com/@minigolfeveryday/video/7493311533964086574"
    },
    {
      "video_id": "7492862743603825966",
      "title": "Day 100. Invisible. #minigolfeveryday #minigolf #everyday #puttputt #...",
      "upload_date": "20250413",
      "url": "https://www.tiktok.com/@minigolfeveryday/video/7492862743603825966"
    },
    {
      "video_id": "7492602899609128238",
      "title": "Day 99. Ba dum tsss.  #minigolfeveryday #minigolf #everyday #puttputt...",
      "upload_date": "20250413",
      "url": "https://www.tiktok.com/@minigolfeveryday/video/7492602899609128238"
    },
    {
      "video_id": "7492120803476131114",
      "title": "Day 98. Tee off.  #minigolfeveryday #minigolf #everyday #puttputt #fy...",
      "upload_date": "20250411",
      "url": "https://www.tiktok.com/@minigolfeveryday/video/7492120803476131114"
    },
    {
      "video_id": "7491414546293345582",
      "title": "Day 97. It\u2019s a sign.  #minigolfeveryday #minigolf #everyday #puttputt...",
      "upload_date": "20250409",
      "url": "https://www.tiktok.com/@minigolfeveryday/video/7491414546293345582"
    },
    {
      "video_id": "7491013466854280494",
      "title": "Day 96. I\u2019ve got a bad feeling about this.  #minigolfeveryday #minigo...",
      "upload_date": "20250408",
      "url": "https://www.tiktok.com/@minigolfeveryday/video/7491013466854280494"
    },
    {
      "video_id": "7490647633187343659",
      "title": "Day 95. Monday, Monday.  #minigolfeveryday #minigolf #everyday #puttp...",
      "upload_date": "20250407",
      "url": "https://www.tiktok.com/@minigolfeveryday/video/7490647633187343659"
    },
    {
      "video_id": "7490357452316233006",
      "title": "Day 94. Duck, duck\u2026more ducks.  #minigolfeveryday #minigolf #everyday...",
      "upload_date": "20250407",
      "url": "https://www.tiktok.com/@minigolfeveryday/video/7490357452316233006"
    },
    {
      "video_id": "7490019509248625966",
      "title": "Day 93. Juice, bro.  #minigolfeveryday #minigolf #everyday #puttputt ...",
      "upload_date": "20250406",
      "url": "https://www.tiktok.com/@minigolfeveryday/video/7490019509248625966"
    },
    {
      "video_id": "7489623478832942382",
      "title": "Day 92. Uppy.  #minigolfeveryday #minigolf #everyday #puttputt #fyp #...",
      "upload_date": "20250405",
      "url": "https://www.tiktok.com/@minigolfeveryday/video/7489623478832942382"
    },
    {
      "video_id": "7489193263748959530",
      "title": "Day 91. Running out of ideas. And props.  #minigolfeveryday #minigolf...",
      "upload_date": "20250403",
      "url": "https://www.tiktok.com/@minigolfeveryday/video/7489193263748959530"
    },
    {
      "video_id": "7488812878221397290",
      "title": "Day 90. Sometimes it takes 2. #minigolfeveryday #minigolf #everyday #...",
      "upload_date": "20250402",
      "url": "https://www.tiktok.com/@minigolfeveryday/video/7488812878221397290"
    },
    {
      "video_id": "7488438644773047595",
      "title": "Day 89. Through the legs.  #minigolfeveryday #minigolf #everyday #put...",
      "upload_date": "20250401",
      "url": "https://www.tiktok.com/@minigolfeveryday/video/7488438644773047595"
    },
    {
      "video_id": "7488069856009456938",
      "title": "Day 88. Classic.  #minigolfeveryday #minigolf #everyday #puttputt #fy...",
      "upload_date": "20250331",
      "url": "https://www.tiktok.com/@minigolfeveryday/video/7488069856009456938"
    },
    {
      "video_id": "7487783414574091563",
      "title": "Day 87. Back at ya.  #minigolfeveryday #minigolf #everyday #puttputt ...",
      "upload_date": "20250331",
      "url": "https://www.tiktok.com/@minigolfeveryday/video/7487783414574091563"
    },
    {
      "video_id": "7487389657001594158",
      "title": "Day 86. Corner shot.  #minigolfeveryday #minigolf #everyday #puttputt...",
      "upload_date": "20250330",
      "url": "https://www.tiktok.com/@minigolfeveryday/video/7487389657001594158"
    },
    {
      "video_id": "7487059034466700590",
      "title": "Day 85. New music Friday.  #minigolfeveryday #minigolf #everyday #put...",
      "upload_date": "20250329",
      "url": "https://www.tiktok.com/@minigolfeveryday/video/7487059034466700590"
    },
    {
      "video_id": "7486657896516767018",
      "title": "Day 84. Cannon.  #minigolfeveryday #minigolf #everyday #puttputt #fyp...",
      "upload_date": "20250328",
      "url": "https://www.tiktok.com/@minigolfeveryday/video/7486657896516767018"
    },
    {
      "video_id": "7486298513630973230",
      "title": "Day 83. Lil ramp.  #minigolfeveryday #minigolf #everyday #puttputt #f...",
      "upload_date": "20250327",
      "url": "https://www.tiktok.com/@minigolfeveryday/video/7486298513630973230"
    },
    {
      "video_id": "7485926559593876779",
      "title": "Day 82. Blind shot.  #minigolfeveryday #minigolf #everyday #puttputt ...",
      "upload_date": "20250326",
      "url": "https://www.tiktok.com/@minigolfeveryday/video/7485926559593876779"
    },
    {
      "video_id": "7485563293688712494",
      "title": "Day 81. Leftovers.  #minigolfeveryday #minigolf #everyday #puttputt #...",
      "upload_date": "20250325",
      "url": "https://www.tiktok.com/@minigolfeveryday/video/7485563293688712494"
    },
    {
      "video_id": "7485156791136013614",
      "title": "Day 80. Jumpstart.  #minigolfeveryday #minigolf #everyday #puttputt #...",
      "upload_date": "20250323",
      "url": "https://www.tiktok.com/@minigolfeveryday/video/7485156791136013614"
    },
    {
      "video_id": "7484795755568450862",
      "title": "Day 79. New rug.  #minigolfeveryday #minigolf #everyday #puttputt #fy...",
      "upload_date": "20250323",
      "url": "https://www.tiktok.com/@minigolfeveryday/video/7484795755568450862"
    },
    {
      "video_id": "7484360655265353002",
      "title": "Day 78. Same same but different.  #minigolfeveryday #minigolf #everyd...",
      "upload_date": "20250321",
      "url": "https://www.tiktok.com/@minigolfeveryday/video/7484360655265353002"
    },
    {
      "video_id": "7484072110432849195",
      "title": "Day 77. Beginner\u2019s luck.  #minigolfeveryday #minigolf #everyday #putt...",
      "upload_date": "20250321",
      "url": "https://www.tiktok.com/@minigolfeveryday/video/7484072110432849195"
    },
    {
      "video_id": "7483593870853360939",
      "title": "Day 76. Staple/file.  #minigolfeveryday #minigolf #everyday #puttputt...",
      "upload_date": "20250319",
      "url": "https://www.tiktok.com/@minigolfeveryday/video/7483593870853360939"
    },
    {
      "video_id": "7483224503091203374",
      "title": "Day 75. Through the whiteboard.  #minigolfeveryday #minigolf #everyda...",
      "upload_date": "20250318",
      "url": "https://www.tiktok.com/@minigolfeveryday/video/7483224503091203374"
    },
    {
      "video_id": "7482946788144729390",
      "title": "Day 74. Sl\u00e1inte.   #minigolfeveryday #minigolf #everyday #puttputt #f...",
      "upload_date": "20250318",
      "url": "https://www.tiktok.com/@minigolfeveryday/video/7482946788144729390"
    },
    {
      "video_id": "7482572888575511854",
      "title": "Day 73. Party party.  #minigolfeveryday #minigolf #everyday #puttputt...",
      "upload_date": "20250317",
      "url": "https://www.tiktok.com/@minigolfeveryday/video/7482572888575511854"
    },
    {
      "video_id": "7482210120282361134",
      "title": "Day 72. Beware.  #minigolfeveryday #minigolf #everyday #puttputt #fyp...",
      "upload_date": "20250316",
      "url": "https://www.tiktok.com/@minigolfeveryday/video/7482210120282361134"
    },
    {
      "video_id": "7481720464541322538",
      "title": "Day 71. Pretend this was yesterday.  #minigolfeveryday #minigolf #eve...",
      "upload_date": "20250314",
      "url": "https://www.tiktok.com/@minigolfeveryday/video/7481720464541322538"
    },
    {
      "video_id": "7481092906963455274",
      "title": "Day 70. Prepare to qualify.  #minigolfeveryday #minigolf #everyday #p...",
      "upload_date": "20250313",
      "url": "https://www.tiktok.com/@minigolfeveryday/video/7481092906963455274"
    },
    {
      "video_id": "7480727097825168686",
      "title": "Day 69. Bye, Mack \ud83e\udd72 #minigolfeveryday #minigolf #everyday #puttputt #...",
      "upload_date": "20250312",
      "url": "https://www.tiktok.com/@minigolfeveryday/video/7480727097825168686"
    },
    {
      "video_id": "7480367342674005294",
      "title": "Day 68. Twilight.  #minigolfeveryday #minigolf #everyday #puttputt #f...",
      "upload_date": "20250311",
      "url": "https://www.tiktok.com/@minigolfeveryday/video/7480367342674005294"
    },
    {
      "video_id": "7479980568722148651",
      "title": "Day 67. Shoes! #minigolfeveryday #minigolf #everyday #puttputt #fyp #...",
      "upload_date": "20250310",
      "url": "https://www.tiktok.com/@minigolfeveryday/video/7479980568722148651"
    },
    {
      "video_id": "7479616431135542570",
      "title": "Day 66. Drink up.  #minigolfeveryday #minigolf #everyday #puttputt #f...",
      "upload_date": "20250309",
      "url": "https://www.tiktok.com/@minigolfeveryday/video/7479616431135542570"
    },
    {
      "video_id": "7479270153180613934",
      "title": "Day 65. In a dodecagon.  #minigolfeveryday #minigolf #everyday #puttp...",
      "upload_date": "20250308",
      "url": "https://www.tiktok.com/@minigolfeveryday/video/7479270153180613934"
    },
    {
      "video_id": "7478818412492475694",
      "title": "Day 64. Plumbing work.  #minigolfeveryday #minigolf #everyday #puttpu...",
      "upload_date": "20250306",
      "url": "https://www.tiktok.com/@minigolfeveryday/video/7478818412492475694"
    },
    {
      "video_id": "7478464629904166190",
      "title": "Day 63. Basement cleaning.  #minigolfeveryday #minigolf #everyday #pu...",
      "upload_date": "20250305",
      "url": "https://www.tiktok.com/@minigolfeveryday/video/7478464629904166190"
    },
    {
      "video_id": "7478116997709040939",
      "title": "Day 62. Phat Tuesday.  #minigolfeveryday #minigolf #everyday #puttput...",
      "upload_date": "20250305",
      "url": "https://www.tiktok.com/@minigolfeveryday/video/7478116997709040939"
    },
    {
      "video_id": "7477967771666484526",
      "title": "Day 61. Sk8 or die.  #minigolfeveryday #minigolf #everyday #puttputt ...",
      "upload_date": "20250304",
      "url": "https://www.tiktok.com/@minigolfeveryday/video/7477967771666484526"
    },
    {
      "video_id": "7477413420602690858",
      "title": "Day 60. It\u2019s late.  #minigolfeveryday #minigolf #everyday #puttputt #...",
      "upload_date": "20250303",
      "url": "https://www.tiktok.com/@minigolfeveryday/video/7477413420602690858"
    },
    {
      "video_id": "7477021076392889643",
      "title": "Day 59. Skee-ball.  #minigolfeveryday #minigolf #everyday #puttputt #...",
      "upload_date": "20250302",
      "url": "https://www.tiktok.com/@minigolfeveryday/video/7477021076392889643"
    },
    {
      "video_id": "7476661920943099179",
      "title": "Day 58. The planets aligned! #minigolfeveryday #minigolf #everyday #p...",
      "upload_date": "20250301",
      "url": "https://www.tiktok.com/@minigolfeveryday/video/7476661920943099179"
    },
    {
      "video_id": "7476281020980071726",
      "title": "Day 57. Through the window.  #minigolfeveryday #minigolf #everyday #p...",
      "upload_date": "20250228",
      "url": "https://www.tiktok.com/@minigolfeveryday/video/7476281020980071726"
    },
    {
      "video_id": "7475929566461119787",
      "title": "Day 56. Take the bridge.  #minigolfeveryday #minigolf #everyday #putt...",
      "upload_date": "20250227",
      "url": "https://www.tiktok.com/@minigolfeveryday/video/7475929566461119787"
    },
    {
      "video_id": "7475549619359894830",
      "title": "Day 55. Old Timey.  #minigolfeveryday #minigolf #everyday #puttputt #...",
      "upload_date": "20250226",
      "url": "https://www.tiktok.com/@minigolfeveryday/video/7475549619359894830"
    },
    {
      "video_id": "7475175737121836334",
      "title": "Day 54. Rome.  #minigolfeveryday #minigolf #everyday #puttputt #fyp #...",
      "upload_date": "20250225",
      "url": "https://www.tiktok.com/@minigolfeveryday/video/7475175737121836334"
    },
    {
      "video_id": "7474760912310717739",
      "title": "Day 53. Comedy of errors.  #minigolfeveryday #minigolf #everyday #put...",
      "upload_date": "20250223",
      "url": "https://www.tiktok.com/@minigolfeveryday/video/7474760912310717739"
    },
    {
      "video_id": "7474400926904667434",
      "title": "Day 52. Haircut day.  #minigolfeveryday #minigolf #everyday #puttputt...",
      "upload_date": "20250223",
      "url": "https://www.tiktok.com/@minigolfeveryday/video/7474400926904667434"
    },
    {
      "video_id": "7474053377727548714",
      "title": "Day 51. Obtuse.  #minigolfeveryday #minigolf #everyday #puttputt #fyp...",
      "upload_date": "20250222",
      "url": "https://www.tiktok.com/@minigolfeveryday/video/7474053377727548714"
    },
    {
      "video_id": "7473711929232461102",
      "title": "Day 50. Love your pet \ud83e\udd0e #minigolfeveryday #minigolf #everyday #puttpu...",
      "upload_date": "20250221",
      "url": "https://www.tiktok.com/@minigolfeveryday/video/7473711929232461102"
    },
    {
      "video_id": "7473346098552163626",
      "title": "Day 49. Airmail.  #minigolfeveryday #minigolf #everyday #puttputt #fy...",
      "upload_date": "20250220",
      "url": "https://www.tiktok.com/@minigolfeveryday/video/7473346098552163626"
    },
    {
      "video_id": "7472946023237881134",
      "title": "Day 48. I\u2019m a cart.  #minigolfeveryday #minigolf #everyday #puttputt ...",
      "upload_date": "20250219",
      "url": "https://www.tiktok.com/@minigolfeveryday/video/7472946023237881134"
    },
    {
      "video_id": "7472587820184554798",
      "title": "Day 47. Between two\u2026rocks.  #minigolfeveryday #minigolf #everyday #pu...",
      "upload_date": "20250218",
      "url": "https://www.tiktok.com/@minigolfeveryday/video/7472587820184554798"
    },
    {
      "video_id": "7472240164086025518",
      "title": "Day 46. 12 hours and 6 states later. #minigolfeveryday #minigolf #eve...",
      "upload_date": "20250217",
      "url": "https://www.tiktok.com/@minigolfeveryday/video/7472240164086025518"
    },
    {
      "video_id": "7471858888971652394",
      "title": "",
      "upload_date": "20250216",
      "url": "https://www.tiktok.com/@minigolfeveryday/video/7471858888971652394"
    },
    {
      "video_id": "7471495602140892459",
      "title": "Day 44. Aaaand here\u2019s the condo for the weekend.  #minigolfeveryday #...",
      "upload_date": "20250215",
      "url": "https://www.tiktok.com/@minigolfeveryday/video/7471495602140892459"
    },
    {
      "video_id": "7471116211162631470",
      "title": "Day 43. We\u2019re at the hotel.  #minigolfeveryday #minigolf #everyday #p...",
      "upload_date": "20250214",
      "url": "https://www.tiktok.com/@minigolfeveryday/video/7471116211162631470"
    },
    {
      "video_id": "7470733435515079982",
      "title": "",
      "upload_date": "20250213",
      "url": "https://www.tiktok.com/@minigolfeveryday/video/7470733435515079982"
    },
    {
      "video_id": "7470324743401409834",
      "title": "Day 41. Ricochet.  #minigolfeveryday #minigolf #everyday #puttputt #f...",
      "upload_date": "20250212",
      "url": "https://www.tiktok.com/@minigolfeveryday/video/7470324743401409834"
    },
    {
      "video_id": "7469956894501637419",
      "title": "Day 40. After 172 attempts\u2026I still couldn\u2019t sink it.  #minigolfeveryd...",
      "upload_date": "20250211",
      "url": "https://www.tiktok.com/@minigolfeveryday/video/7469956894501637419"
    },
    {
      "video_id": "7469509188956278058",
      "title": "Day 39. Can they both lose? #minigolfeveryday #minigolf #everyday #pu...",
      "upload_date": "20250209",
      "url": "https://www.tiktok.com/@minigolfeveryday/video/7469509188956278058"
    },
    {
      "video_id": "7469236949119798570",
      "title": "Day 38. Reuse.  #minigolfeveryday #minigolf #everyday #puttputt #fyp ...",
      "upload_date": "20250209",
      "url": "https://www.tiktok.com/@minigolfeveryday/video/7469236949119798570"
    },
    {
      "video_id": "7468858873756028202",
      "title": "Day 37. MVP! #minigolfeveryday #minigolf #everyday #puttputt #fyp #go...",
      "upload_date": "20250208",
      "url": "https://www.tiktok.com/@minigolfeveryday/video/7468858873756028202"
    },
    {
      "video_id": "7468488782841515307",
      "title": "Day 36. The mountains are calling.  #minigolfeveryday #minigolf #ever...",
      "upload_date": "20250207",
      "url": "https://www.tiktok.com/@minigolfeveryday/video/7468488782841515307"
    },
    {
      "video_id": "7468137829973888298",
      "title": "Day 35. Heffalumps.  #minigolfeveryday #minigolf #everyday #puttputt ...",
      "upload_date": "20250206",
      "url": "https://www.tiktok.com/@minigolfeveryday/video/7468137829973888298"
    },
    {
      "video_id": "7467725080391568686",
      "title": "Day 34. I want to be the very best.  #minigolfeveryday #minigolf #eve...",
      "upload_date": "20250205",
      "url": "https://www.tiktok.com/@minigolfeveryday/video/7467725080391568686"
    },
    {
      "video_id": "7467349757258632490",
      "title": "Day 33. Off the rail.  #minigolfeveryday #minigolf #everyday #puttput...",
      "upload_date": "20250204",
      "url": "https://www.tiktok.com/@minigolfeveryday/video/7467349757258632490"
    },
    {
      "video_id": "7466999095182265642",
      "title": "Day 32. Jet lag. What day is it?  #minigolfeveryday #minigolf #everyd...",
      "upload_date": "20250203",
      "url": "https://www.tiktok.com/@minigolfeveryday/video/7466999095182265642"
    },
    {
      "video_id": "7466603677386542379",
      "title": "Day 31. Juncon Day 4. Rain.  #minigolfeveryday #minigolf #everyday #p...",
      "upload_date": "20250201",
      "url": "https://www.tiktok.com/@minigolfeveryday/video/7466603677386542379"
    },
    {
      "video_id": "7466346910018866478",
      "title": "Day 30. Juncon Day 3. So. Many. Dice.  #minigolfeveryday #minigolf #e...",
      "upload_date": "20250201",
      "url": "https://www.tiktok.com/@minigolfeveryday/video/7466346910018866478"
    },
    {
      "video_id": "7465838163613781291",
      "title": "Day 29. Juncon Day 2 (with mountains). #minigolfeveryday #minigolf #e...",
      "upload_date": "20250130",
      "url": "https://www.tiktok.com/@minigolfeveryday/video/7465838163613781291"
    },
    {
      "video_id": "7465534193238347051",
      "title": "Day 28. JunCon Day 1. #minigolfeveryday #minigolf #everyday #puttputt...",
      "upload_date": "20250130",
      "url": "https://www.tiktok.com/@minigolfeveryday/video/7465534193238347051"
    },
    {
      "video_id": "7465119059089214766",
      "title": "Day 27. Post Solitude Mountain.  #minigolfeveryday #minigolf #everyda...",
      "upload_date": "20250128",
      "url": "https://www.tiktok.com/@minigolfeveryday/video/7465119059089214766"
    },
    {
      "video_id": "7464742427983662379",
      "title": "Day 26. Utah or bust.  #minigolfeveryday #minigolf #everyday #puttput...",
      "upload_date": "20250127",
      "url": "https://www.tiktok.com/@minigolfeveryday/video/7464742427983662379"
    },
    {
      "video_id": "7464360953174396203",
      "title": "Day 25. Circle the wagons! #minigolfeveryday #minigolf #everyday #gob...",
      "upload_date": "20250126",
      "url": "https://www.tiktok.com/@minigolfeveryday/video/7464360953174396203"
    },
    {
      "video_id": "7464038750583131438",
      "title": "Day 24. Shopping.  #minigolfeveryday #minigolf #everyday #gobills #pu...",
      "upload_date": "20250126",
      "url": "https://www.tiktok.com/@minigolfeveryday/video/7464038750583131438"
    },
    {
      "video_id": "7463694613161856302",
      "title": "Day 23. Back up again.  #minigolfeveryday #minigolf #everyday #gobill...",
      "upload_date": "20250125",
      "url": "https://www.tiktok.com/@minigolfeveryday/video/7463694613161856302"
    },
    {
      "video_id": "7463284283596328238",
      "title": "Day 22. Confession time.  #minigolfeveryday #minigolf #everyday #gobi...",
      "upload_date": "20250124",
      "url": "https://www.tiktok.com/@minigolfeveryday/video/7463284283596328238"
    },
    {
      "video_id": "7462846805160807726",
      "title": "Day 21. Back to basics.  #minigolfeveryday #minigolf #everyday #gobil...",
      "upload_date": "20250122",
      "url": "https://www.tiktok.com/@minigolfeveryday/video/7462846805160807726"
    },
    {
      "video_id": "7462432349746187563",
      "title": "Day 20. Snow business.  #minigolfeveryday #minigolf #everyday #gobill...",
      "upload_date": "20250121",
      "url": "https://www.tiktok.com/@minigolfeveryday/video/7462432349746187563"
    },
    {
      "video_id": "7462089610571599146",
      "title": "Day 19. LET\u2019S GOOOO!!! #minigolfeveryday #minigolf #everyday #gobills...",
      "upload_date": "20250120",
      "url": "https://www.tiktok.com/@minigolfeveryday/video/7462089610571599146"
    },
    {
      "video_id": "7461717018161597739",
      "title": "Day 18. Improv.  #minigolfeveryday #minigolf #everyday #gobills #putt...",
      "upload_date": "20250119",
      "url": "https://www.tiktok.com/@minigolfeveryday/video/7461717018161597739"
    },
    {
      "video_id": "7461245364276956462",
      "title": "Day 17. Secret Tunnel.  #minigolfeveryday #minigolf #everyday #gobill...",
      "upload_date": "20250118",
      "url": "https://www.tiktok.com/@minigolfeveryday/video/7461245364276956462"
    },
    {
      "video_id": "7460937449913601323",
      "title": "Day 16. Jump! #minigolfeveryday #minigolf #everyday #gobills #puttput...",
      "upload_date": "20250117",
      "url": "https://www.tiktok.com/@minigolfeveryday/video/7460937449913601323"
    },
    {
      "video_id": "7460583028826410286",
      "title": "Day 15. Protein is the goal.  #minigolfeveryday #minigolf #everyday #...",
      "upload_date": "20250116",
      "url": "https://www.tiktok.com/@minigolfeveryday/video/7460583028826410286"
    },
    {
      "video_id": "7460318695869599022",
      "title": "Day 14. National Bagel Day. #minigolfeveryday #minigolf #everyday #go...",
      "upload_date": "20250116",
      "url": "https://www.tiktok.com/@minigolfeveryday/video/7460318695869599022"
    },
    {
      "video_id": "7459954205537832238",
      "title": "Day 13. Ramp! #minigolfeveryday #minigolf #everyday #gobills #puttput...",
      "upload_date": "20250115",
      "url": "https://www.tiktok.com/@minigolfeveryday/video/7459954205537832238"
    },
    {
      "video_id": "7459526440988527915",
      "title": "Day 12. 4th and 1. #minigolfeveryday #minigolf #everyday #gobills #pu...",
      "upload_date": "20250113",
      "url": "https://www.tiktok.com/@minigolfeveryday/video/7459526440988527915"
    },
    {
      "video_id": "7459225199070760238",
      "title": "Day 11. Apres ski. #minigolfeveryday #minigolf #everyday #gobills #pu...",
      "upload_date": "20250113",
      "url": "https://www.tiktok.com/@minigolfeveryday/video/7459225199070760238"
    },
    {
      "video_id": "7458816369404972331",
      "title": "Day 10. He\u2019s not a fan.  #minigolfeveryday #minigolf #everyday #gobil...",
      "upload_date": "20250112",
      "url": "https://www.tiktok.com/@minigolfeveryday/video/7458816369404972331"
    },
    {
      "video_id": "7458400868094790955",
      "title": "Day 9. Automatic ball return.  #minigolfeveryday #minigolf #everyday ...",
      "upload_date": "20250110",
      "url": "https://www.tiktok.com/@minigolfeveryday/video/7458400868094790955"
    },
    {
      "video_id": "7458122286642597162",
      "title": "Day 8. Almost forgot.  #minigolfeveryday #minigolf #everyday #gobills...",
      "upload_date": "20250110",
      "url": "https://www.tiktok.com/@minigolfeveryday/video/7458122286642597162"
    },
    {
      "video_id": "7457681065394588971",
      "title": "Day 7. Blacklight golf. \ud83d\udc4e Editing credit: @Stuntant  #minigolfeveryda...",
      "upload_date": "20250108",
      "url": "https://www.tiktok.com/@minigolfeveryday/video/7457681065394588971"
    },
    {
      "video_id": "7457376983069084971",
      "title": "Day 6. Warm and comfy.  #minigolfeveryday #minigolf #everyday #gobill...",
      "upload_date": "20250108",
      "url": "https://www.tiktok.com/@minigolfeveryday/video/7457376983069084971"
    },
    {
      "video_id": "7456997269108313390",
      "title": "Day 5. Snow day.  #minigolfeveryday #minigolf #everyday #gobills #put...",
      "upload_date": "20250107",
      "url": "https://www.tiktok.com/@minigolfeveryday/video/7456997269108313390"
    },
    {
      "video_id": "7456547325335440682",
      "title": "Day 4. Go Bills! #minigolfeveryday #minigolf #everyday #gobills #putt...",
      "upload_date": "20250105",
      "url": "https://www.tiktok.com/@minigolfeveryday/video/7456547325335440682"
    },
    {
      "video_id": "7456192441499045166",
      "title": "Day 3. Moving (adorable) obstacles  #minigolfeveryday #minigolf #ever...",
      "upload_date": "20250104",
      "url": "https://www.tiktok.com/@minigolfeveryday/video/7456192441499045166"
    },
    {
      "video_id": "7455767169155239214",
      "title": "Day 2. At the mall.  #minigolfeveryday #minigolf #everyday #gobills #...",
      "upload_date": "20250103",
      "url": "https://www.tiktok.com/@minigolfeveryday/video/7455767169155239214"
    },
    {
      "video_id": "7455430384231255342",
      "title": "Day 1. Finding my gear. \u26f3\ufe0f #minigolfeveryday #minigolf #everyday #gob...",
      "upload_date": "20250102",
      "url": "https://www.tiktok.com/@minigolfeveryday/video/7455430384231255342"
    }
  ],
<<<<<<< HEAD
  "last_updated": "2025-07-16T19:23:03.586803",
=======
  "last_updated": "2025-07-17T08:20:59.711030",
>>>>>>> 832c7f6f
  "total_count": 190
}<|MERGE_RESOLUTION|>--- conflicted
+++ resolved
@@ -14,11 +14,7 @@
     },
     {
       "video_id": "7527108548308798733",
-<<<<<<< HEAD
       "title": "Day 188. Corner.  #minigolfeveryday #minigolf #golf #office #golftok ",
-=======
-      "title": "Day 188. Corner.  #minigolfeveryday #minigolf #golf #office #golftok",
->>>>>>> 832c7f6f
       "upload_date": "20250715",
       "url": "https://www.tiktok.com/@minigolfeveryday/video/7527108548308798733"
     },
@@ -54,11 +50,7 @@
     },
     {
       "video_id": "7524434734013844749",
-<<<<<<< HEAD
       "title": "Day 182. 4th? 6th? Who\u2019s counting? #minigolfeveryday #minigolf #every...",
-=======
-      "title": "Day 182. 4th? 6th? Who’s counting? #minigolfeveryday #minigolf #every...",
->>>>>>> 832c7f6f
       "upload_date": "20250707",
       "url": "https://www.tiktok.com/@minigolfeveryday/video/7524434734013844749"
     },
@@ -1149,10 +1141,6 @@
       "url": "https://www.tiktok.com/@minigolfeveryday/video/7455430384231255342"
     }
   ],
-<<<<<<< HEAD
-  "last_updated": "2025-07-16T19:23:03.586803",
-=======
   "last_updated": "2025-07-17T08:20:59.711030",
->>>>>>> 832c7f6f
   "total_count": 190
 }